--- conflicted
+++ resolved
@@ -17,15 +17,12 @@
 import { spacing } from '../constants/spacing';
 import { fonts } from '../constants/fonts';
 import Markdown from 'react-native-markdown-display';
-<<<<<<< HEAD
-=======
 
 type Message = {
   id: string;
   text: string;
   fromUser: boolean;
 };
->>>>>>> 5fb5f898
 
 export default function ChatScreen() {
   const [messages, setMessages] = useState<Message[]>([]);
@@ -129,41 +126,6 @@
           inverted
           contentContainerStyle={{ padding: spacing.md }}
           keyExtractor={(item) => item.id}
-<<<<<<< HEAD
-          renderItem={({ item }) => (
-            <View
-              style={[
-                styles.messageRow,
-                {
-                  alignSelf: item.fromUser ? 'flex-end' : 'flex-start',
-                  flexDirection: item.fromUser ? 'row-reverse' : 'row',
-                },
-              ]}
-            >
-              {/* Avatar IA o Usuario */}
-              {!item.fromUser ? (
-                <Image source={require('../assets/icons/classy-logo.png')} style={styles.avatar} />
-              ) : (
-                user?.urlProfilePhoto && (
-                  <Image source={{ uri: user.urlProfilePhoto }} style={[styles.avatar, { borderRadius: 12 }]} />
-                )
-              )}
-
-              {/* Mensaje */}
-              <View
-                style={{
-                  backgroundColor: item.fromUser ? theme.primary : theme.surface,
-                  paddingVertical: 6,
-                  paddingHorizontal: 10,
-                  borderRadius: 16,
-                  maxWidth: '85%',
-                }}
-              >
-                <Markdown style={markdownStyles}>{item.text}</Markdown>
-              </View>
-            </View>
-          )}
-=======
           renderItem={({ item }) => {
             const isBot = !item.fromUser;
             const feedbackSent = feedbackSubmitted.has(item.id);
@@ -254,7 +216,6 @@
               </View>
             );
           }}
->>>>>>> 5fb5f898
           ListHeaderComponent={
             isTyping ? (
               <View style={styles.messageRow}>
@@ -327,11 +288,6 @@
     height: 24,
     marginHorizontal: 8,
   },
-  avatar: {
-    width: 24,
-    height: 24,
-    marginHorizontal: 8,
-  },
   inputContainer: {
     flexDirection: 'row',
     paddingHorizontal: spacing.md,
@@ -352,8 +308,6 @@
     alignItems: 'center',
     paddingHorizontal: spacing.md,
   },
-<<<<<<< HEAD
-=======
   feedbackContainer: {
     flexDirection: 'row',
     marginTop: spacing.xs,
@@ -382,7 +336,6 @@
     paddingVertical: 6,
     borderRadius: 12,
   },
->>>>>>> 5fb5f898
 });
 
 const markdownStyles = {
